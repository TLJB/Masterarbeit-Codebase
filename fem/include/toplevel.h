--- conflicted
+++ resolved
@@ -58,12 +58,9 @@
 #include <iostream>
 #include <tuple>
 #include <vector>
-<<<<<<< HEAD
 #include<cstdlib>
-=======
 #include<string.h>
 #include<sstream>
->>>>>>> 836b5e3d
 
 #include "CustomExceptions.h"
 #include <boost/throw_exception.hpp>
@@ -86,7 +83,7 @@
  * @tparam dim Number of Dimensions
  * @tparam spacedim of spatial dimensions
  */
-template <int dim, int spacedim> class TopLevel {
+template <int dim, int spacedim, bool num=false> class TopLevel {
 public:
   TopLevel();
   ~TopLevel();
@@ -325,12 +322,6 @@
    *
    */
   double total_displacement = 0.05;
-<<<<<<< HEAD
-  bool PRINT = false;
-  unsigned int max_iter = 50;
-=======
-  unsigned int max_iter = 20;
->>>>>>> 836b5e3d
   double damping_parameter = 1;
 
   std::vector<int> bulk_ids;
@@ -338,6 +329,7 @@
 
   std::string mesh_filename;
 
+  double pertubation_tangent = 1e-6;
   double tol_newton = 1e-8;
   unsigned int max_iter_newton = 15;
   bool PRINT = false;
@@ -345,8 +337,8 @@
 
 // FE Functions --------------------------------------------------------
 
-template <int dim, int spacedim>
-TopLevel<dim, spacedim>::TopLevel()
+template <int dim, int spacedim, bool num>
+TopLevel<dim, spacedim, num>::TopLevel()
     : // check_for_distorted_cells=false necessary, so that the initial mesh
       // with its zero volume interface elements can be read / stored.
       triangulation(smooth_mesh, check_for_distorted_cells),
@@ -376,13 +368,13 @@
   }
 }
 
-template <int dim, int spacedim> TopLevel<dim, spacedim>::~TopLevel() {
+template <int dim, int spacedim, bool num> TopLevel<dim, spacedim, num>::~TopLevel() {
   dof_handler.clear();
   system_matrix.clear();
 }
 
-template <int dim, int spacedim>
-int TopLevel<dim, spacedim>::check_material_id(int id) {
+template <int dim, int spacedim, bool num>
+int TopLevel<dim, spacedim, num>::check_material_id(int id) {
 
   // interface_ids = {2};
   // bulk_ids = {1};
@@ -396,7 +388,7 @@
   }
 }
 
-template <int dim, int spacedim> void TopLevel<dim, spacedim>::make_grid() {
+template <int dim, int spacedim, bool num> void TopLevel<dim, spacedim, num>::make_grid() {
   // The distincion of cases is only necessary because the filename is hardcoded
   // [ ] TODO Remove later
   std::ifstream input_file(mesh_filename);
@@ -436,7 +428,6 @@
   }
   bool stop=false;
   std::string line;
-  int n_physical_names;
   while (input_file.good() && !stop) {
     std::getline(input_file,line);
     if (line.find("$PhysicalNames")!=std::string::npos) {
@@ -508,7 +499,7 @@
   grid_out.write_msh(triangulation, out);
 }
 
-template <int dim, int spacedim> void TopLevel<dim, spacedim>::setup_system() {
+template <int dim, int spacedim, bool num> void TopLevel<dim, spacedim, num>::setup_system() {
   // distribute degrees of freedom over the mesh
   // dof_handler assumes that all elements are of type fe_bulk, with higher
   // polynomial degrees this leads to redundant dofs in the interface elements
@@ -529,8 +520,8 @@
   residual.reinit(dof_handler.n_dofs());
 }
 
-template <int dim, int spacedim>
-void TopLevel<dim, spacedim>::create_constraints() {
+template <int dim, int spacedim, bool num>
+void TopLevel<dim, spacedim, num>::create_constraints() {
 
   // create the component_masks, which describe in which spatial direction a
   // BC is applied
@@ -576,8 +567,8 @@
   constraints.close();
 }
 
-template <int dim, int spacedim>
-void TopLevel<dim, spacedim>::assemble_system() {
+template <int dim, int spacedim, bool num>
+void TopLevel<dim, spacedim, num>::assemble_system() {
 
   // clear the system of equations (set matrix and vectors to zero)
   system_matrix.reinit(sparsity_pattern);
@@ -589,7 +580,6 @@
   const unsigned int dofs_per_cell = fe_bulk.dofs_per_cell;
   // Allocate memory for the cell contributions
   FullMatrix<double> cell_matrix(dofs_per_cell, dofs_per_cell);
-  FullMatrix<double> cell_matrix_ana(dofs_per_cell, dofs_per_cell);
   Vector<double> cell_rhs(dofs_per_cell);
   std::tuple<FullMatrix<double>, Vector<double>> cell_contrib;
   std::vector<types::global_dof_index> local_dof_indices(dofs_per_cell);
@@ -608,59 +598,36 @@
     if (check_material_id(cell->material_id()) == 1) {
       cell_contrib =
           bulk.calc_cell_contrib(fe_bulk, cell, quadrature_formula_bulk, Ue);
-<<<<<<< HEAD
-      std::tie(cell_matrix, cell_rhs) = cell_contrib;
-    } else if (cell->material_id() == 2) {
-=======
     } else if (check_material_id(cell->material_id()) == 2) {
->>>>>>> 836b5e3d
-      auto Ubackup = Ue;
-      double pertubation = 1e-6;
-      Vector<double> cell_rhs_pert(dofs_per_cell);
-      // std::vector<Vector<double>(dofs_per_cell)> cell_rhs_pert;
       cell_contrib =
           inter.calc_cell_contrib(fe_inter, cell, quadrature_formula_inter, Ue
         );
-      std::tie(cell_matrix_ana, cell_rhs) = cell_contrib;
-      for (unsigned int _i = 0; _i!=dofs_per_cell; ++_i) {
-        Ue[_i] += std::max(pertubation,pertubation*Ue[_i]);
-        cell_contrib =
-            inter.calc_cell_contrib(fe_inter, cell, quadrature_formula_inter, Ue
-                                    );
-        std::tie(std::ignore, cell_rhs_pert) = cell_contrib;
-        for (unsigned int _j = 0; _j!=dofs_per_cell; ++_j) {
-          cell_matrix(_j,_i) = (cell_rhs_pert[_j] - cell_rhs[_j])/std::max(pertubation,pertubation*Ue[_i]);
+      if (num) {
+        auto Ubackup = Ue;
+        Vector<double> cell_rhs_pert(dofs_per_cell);
+        // std::vector<Vector<double>(dofs_per_cell)> cell_rhs_pert;
+        std::tie(cell_matrix, cell_rhs) = cell_contrib;
+        for (unsigned int _i = 0; _i!=dofs_per_cell; ++_i) {
+          Ue[_i] += std::max(pertubation_tangent,pertubation_tangent*Ue[_i]);
+          cell_contrib =
+              inter.calc_cell_contrib(fe_inter, cell, quadrature_formula_inter, Ue
+                                      );
+          std::tie(std::ignore, cell_rhs_pert) = cell_contrib;
+          for (unsigned int _j = 0; _j!=dofs_per_cell; ++_j) {
+            cell_matrix(_j,_i) = (cell_rhs_pert[_j] - cell_rhs[_j])/std::max(pertubation_tangent,pertubation_tangent*Ue[_i]);
+          }
+          Ue = Ubackup;
+          // cell_matrix = cell_matrix_ana;
         }
-        Ue = Ubackup;
-        // cell_matrix = cell_matrix_ana;
+        cell_contrib = std::make_tuple(cell_matrix,cell_rhs);
       }
-      if (PRINT) {
-        std::cout << "cell_rhs = " << std::endl;
-        cell_rhs.print(std::cout,5,true,false);
-        std::cout << "cell_matrix = " << std::endl;
-        cell_matrix.print(std::cout,15,5);
-        std::cout << std::endl;
-        std::cout << "cell_matrix_ana = " << std::endl;
-        cell_matrix_ana.print(std::cout,15,5);
-        std::cout << std::endl;
-        std::cout << "difference = " << std::endl;
-        auto norm_a = cell_matrix_ana.frobenius_norm();
-        for (unsigned int i=0; i< dofs_per_cell; ++i){
-          for (unsigned int j=0; j<dofs_per_cell; ++j){
-            std::cout << std::setw(15) << std::setprecision(5) << (cell_matrix[i][j]- cell_matrix_ana[i][j])/norm_a << "\t";
-          }
-          std::cout << std::endl;
-        }
-        std::cout << std::endl;
-      }
-      cell_matrix = cell_matrix_ana;
     } else {
       cexc::not_mat_error exc;
       BOOST_THROW_EXCEPTION(exc);
     }
     // unpack the tuple returned by the material routine and write to
     // cell_matrix or cell_rhs
-    // std::tie(cell_matrix, cell_rhs) = cell_contrib;
+    std::tie(cell_matrix, cell_rhs) = cell_contrib;
 
     // this section arranges the cell matrix/rhs into the global
     // system of equations
@@ -674,7 +641,7 @@
   }
 }
 
-template <int dim, int spacedim> void TopLevel<dim, spacedim>::solve() {
+template <int dim, int spacedim, bool num> void TopLevel<dim, spacedim, num>::solve() {
   // damping_parameter = 1;
   // Create the Linear Solver
   // Use a direct sparse matrix solver
@@ -686,34 +653,13 @@
   // Solve the linear system of equations
   solver.vmult(solution_update, residual);
   // perform newton update
-<<<<<<< HEAD
-  if (PRINT) {
-  std::cout << std::endl;
-  std::cout << "update = " << std::endl;
-  solution_update.print(std::cout , 15,5,false);
-  std::cout << std::endl;
-  std::cout << "sol = " << std::endl;
-  solution.print(std::cout , 15,5,false);
-  }
   solution.add(-damping_parameter,solution_update);
-  if (PRINT) {
-  std::cout << std::endl;
-  std::cout << "sol = " << std::endl;
-  solution.print(std::cout , 15,5,false);
-  }
-=======
-  solution.add(-damping_parameter,solution_update);
->>>>>>> 836b5e3d
   // Distribute boundary constraints to displacement field
   constraints.distribute(solution);
-  if (PRINT) {
-  std::cout << "sol const = " << std::endl;
-  solution.print(std::cout , 15,5,false);
-  }
-}
-
-template <int dim, int spacedim>
-void TopLevel<dim, spacedim>::output_results() {
+}
+
+template <int dim, int spacedim, bool num>
+void TopLevel<dim, spacedim, num>::output_results() {
   // This section creates an output
   DataOut<dim> data_out;
   // data_out.set_flags(write_higher_order_elements=false);
@@ -755,8 +701,8 @@
   data_out.write_vtk(output_vtk);
 }
 
-template <int dim, int spacedim>
-void TopLevel<dim, spacedim>::setup_quadrature_point_history() {
+template <int dim, int spacedim, bool num>
+void TopLevel<dim, spacedim, num>::setup_quadrature_point_history() {
   // This section makes sure that quadrature_point_history is
   // empty and of the correct size
   unsigned int size = 0;
@@ -796,8 +742,8 @@
 // quadrature_point_history after the solution of the global system
 // has been obtained  it has no real use in the current form of this
 // code
-template <int dim, int spacedim>
-void TopLevel<dim, spacedim>::update_quadrature_point_history() {
+template <int dim, int spacedim, bool num>
+void TopLevel<dim, spacedim, num>::update_quadrature_point_history() {
 
   FEValues<dim, spacedim> fe_values(fe_bulk, quadrature_formula_bulk,
                                     update_values | update_gradients);
@@ -837,8 +783,8 @@
   }   // end cell loop
 }
 
-template <int dim, int spacedim>
-void TopLevel<dim, spacedim>::do_initial_timestep() {
+template <int dim, int spacedim, bool num>
+void TopLevel<dim, spacedim, num>::do_initial_timestep() {
   std::cout << "doing initial timestep" << std::endl;
   make_grid();
   std::cout << "grid made" << std::endl;
@@ -847,7 +793,7 @@
   output_results();
 }
 
-template <int dim, int spacedim> void TopLevel<dim, spacedim>::do_timestep() {
+template <int dim, int spacedim, bool num> void TopLevel<dim, spacedim, num>::do_timestep() {
   // increase the time
   time.increment();
   std::cout << "Timestep No. " << time.get_timestep() << " time "
@@ -856,17 +802,10 @@
   double rsn = 1.;
   double rsn_old = rsn;
   unsigned int iter = 0;
-<<<<<<< HEAD
   damping_parameter = 1;
-=======
-  auto res = residual;
->>>>>>> 836b5e3d
   // create constraints
   create_constraints();
-  if (PRINT)
-    constraints.print(std::cout);
   // Newton-Raphson loop
-<<<<<<< HEAD
   auto res = residual;
   while (rsn > 1e-8) {
 
@@ -879,59 +818,23 @@
     }
     rsn_old = rsn;
 
-=======
-  while (rsn > tol_newton) {
-
-    // system_matrix.print_formatted(std::cout,5,false,12);
->>>>>>> 836b5e3d
     // Assemble the system of equations
     assemble_system();
     // Calculate the residual vector
-    if (PRINT) {
-      std::cout << "K = " <<  std::endl;
-      system_matrix.print_formatted(std::cout,5,false,15);
-      std::cout << std::endl;
-      std::cout << "fint = " << std::endl;
-      system_rhs.print(std::cout, 15,5,false);
-    }
     constraints.condense(system_matrix, system_rhs);
-    if (PRINT) {
-      std::cout << "K = " <<  std::endl;
-      system_matrix.print_formatted(std::cout,5,false,15);
-    }
     // constraints.distribute(solution);
     system_matrix.vmult(residual, solution);
     residual.add(-1, system_rhs);
-<<<<<<< HEAD
-
     res = residual;
     constraints.set_zero(res);
 
-    if (PRINT) {
-    std::cout << std::endl;
-    std::cout << "res = " << std::endl;
-    residual.print(std::cout, 15,5,false);
-    std::cout << std::endl;
-    std::cout << "fint = " << std::endl;
-    system_rhs.print(std::cout, 15,5,false);
-    }
-
-=======
-    res = residual;
-    constraints.set_zero(res);
-
->>>>>>> 836b5e3d
     rsn = res.l2_norm();
     std::cout << "  iter = " << iter << ",  residual = " << rsn << std::endl;
     if (rsn > tol_newton) {
       solve();
       iter++;
     }
-<<<<<<< HEAD
-    if (iter > max_iter) {
-=======
     if (iter > max_iter_newton) {
->>>>>>> 836b5e3d
       cexc::convergence_error exc;
       BOOST_THROW_EXCEPTION(exc);
     }
@@ -941,7 +844,7 @@
   output_results();
 }
 
-template <int dim, int spacedim> void TopLevel<dim, spacedim>::run() {
+template <int dim, int spacedim, bool num> void TopLevel<dim, spacedim, num>::run() {
   do_initial_timestep();
 
   while (time.get_current() < time.get_end()) {
