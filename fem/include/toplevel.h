/**
 * @file toplevel.h
 * @author Till Budde
 * @brief FEM Code for the masterthesis "Implementation und Analyse
 * generalisierter Kohäsivzonenelemente in die Finite-Elemente- Bibliothek
 * deal.II"
 * @version 0.1
 * @date 2021-06-28
 *
 * @copyright Copyright (c) 2021
 *
 */
#ifndef TOPLEVEL_H
#define TOPLEVEL_H

#include "DamInter.h"
#include "GenElaInter.h"
#include "LinElaInter.h"
#include "boundaryvalues.h"
#include "femtime.h"
#include "pointhistory.h"
#include "small-strain.h"
#include <assert.h>
#include <deal.II/base/function.h>
#include <deal.II/base/quadrature_lib.h>
#include <deal.II/base/symmetric_tensor.h>
#include <deal.II/base/tensor.h>
#include <deal.II/dofs/dof_accessor.h>
#include <deal.II/dofs/dof_handler.h>
#include <deal.II/dofs/dof_tools.h>
#include <deal.II/fe/fe_face.h>
#include <deal.II/fe/fe_interface_values.h>
#include <deal.II/fe/fe_q.h>
#include <deal.II/fe/fe_system.h>
#include <deal.II/fe/fe_values.h>
#include <deal.II/grid/grid_generator.h>
#include <deal.II/grid/grid_in.h>
#include <deal.II/grid/grid_out.h>
#include <deal.II/grid/grid_refinement.h>
#include <deal.II/grid/tria.h>
#include <deal.II/grid/tria_accessor.h>
#include <deal.II/grid/tria_iterator.h>
#include <deal.II/lac/affine_constraints.h>
#include <deal.II/lac/dynamic_sparsity_pattern.h>
#include <deal.II/lac/full_matrix.h>
#include <deal.II/lac/precondition.h>
#include <deal.II/lac/solver_cg.h>
#include <deal.II/lac/sparse_direct.h>
#include <deal.II/lac/sparse_matrix.h>
#include <deal.II/lac/vector.h>
#include <deal.II/numerics/data_out.h>
#include <deal.II/numerics/data_out_dof_data.h>
#include <deal.II/numerics/matrix_tools.h>
#include <deal.II/numerics/vector_tools.h>
#include <exception>
#include <fstream>
#include <iomanip>
#include <iostream>
#include <tuple>
#include <vector>
#include<string.h>
#include<sstream>

#include "CustomExceptions.h"
#include <boost/throw_exception.hpp>

/**
 * @brief Main namespace for the FEM calculation
 *
 * Within this namespace all classes, functions etc. are included that
 * are not specific to the different materials
 *
 */
namespace fem {

using namespace dealii;

/**
 * @brief TopLevel implements the FEM Simultion, including meshing, assembly and
 * solving
 *
 * @tparam dim Number of Dimensions
 * @tparam spacedim of spatial dimensions
 */
template <int dim, int spacedim> class TopLevel {
public:
  TopLevel();
  ~TopLevel();
  void run();

private:
  /**
   * @brief create / read the grid
   *
   */
  void make_grid();

  /**
   * @brief distributes dofs, initialise global matrix, vectors
   *
   * This function read the gmsh mesh and attaches it to the triangulation.
   * Afterwards the faces of the mesh are assigned an ID, that is used for
   * the application of Boundary Conditions
   * This Function also calls the setup_quadrature_point_history() function.
   *
   */
  void setup_system();

  /**
   * @brief call material routines and sort into global system of equations
   *
   * This function creates the linear system of equations that needs to be
   * solved (in this newton step).
   * To do this it first loops over all cells and calls the appropriate
   * material function (inter or bulk).
   * Aftterward the cell_matrix / cell_rhs is distributed to the system matrix
   * / rhs.
   *
   * After the system of equations is build, the boundary conditions are applied
   */
  void assemble_system();

  /**
   * @brief Create a constraints object
   *
   * This function clears the \ref constraints object and then
   * creates the new constraints for this timestep.
   *
   */
  void create_constraints();

  /**
   * @brief Solve the linear system of equations
   *
   * This function solves the linear system of equations of the Newton-Raphson
   * step.
   * It uses a direct solver to do so (SparseDirectUMFPACK).
   * afterwards the boundary conditions are distributed to the solution
   * (the displacement field)
   *
   */
  void solve();

  /**
   * @brief Writes the output to a vtk file
   *
   * This function writes the displacement field and RHS-Vector to a
   * vtk file
   *
   */
  void output_results();

  /**
   * @brief Set the up quadrature point history object / initialise sdv's
   *
   * Allocate Memory for the storage of interanal state dependent variables
   * in the quadrature_point_history vector according to the type of each
   * element.
   * All sdv's are initialized as 0.
   *
   */
  void setup_quadrature_point_history();

  /**
   * @brief update state dependent variables
   *
   */
  void update_quadrature_point_history();

  /**
   * @brief Do the initial timestep
   *
   * Calls the following functions in order
   * - make_grid()	-> creates the grid
   * - setup_system() -> allocates memory, distributes dofs
   * - output_results() ->  writes output vtk files (initial state)
   *
   */
  void do_initial_timestep();

  /**
   * @brief Solves the nonlinear system of equations
   *
   * Increments the time and then uses a newton-raphson scheme to solve
   * the nonlinear system of equations.
   *
   * Calls the functions
   * - assemble_system() -> Assembles system matrix / RHS and creates BC'x
   * - solve() -> Solves linear system and applies BC's to displacement field
   *
   */
  void do_timestep();

  int check_material_id(int);

  // check_for_distorted_cells = true necessary for zero volume elements
  const bool check_for_distorted_cells = false;
  /**
   * @brief type of mesh smoothing
   *
   * None is required so because of zero-volume interface elements
   */
  typename Triangulation<dim, spacedim>::MeshSmoothing smooth_mesh =
      Triangulation<dim, spacedim>::MeshSmoothing::none;
  /**
   * @brief Contains information about the grid
   * (https://www.dealii.org/current/doxygen/deal.II/classTriangulation.html)
   *
   * This class stores information about the mesh, but does not know anything
   * about the degrees of freedom.
   * Also supplies an iterator over the cells of the mesh, much like
   * the \ref dof_handler.
   *
   */
  Triangulation<dim, spacedim> triangulation;

  /**
   * @brief Distributes Dofs over grid
   * (https://www.dealii.org/current/doxygen/deal.II/classDoFHandler.html)
   *
   * Using the \ref triangulation and the finite-element \ref fe_bulk this class
   * first distributes the degrees of freedom.
   * Afterwards the dof_handler supplies iterators over the degrees of freedom
   * and cells.
   *
   */
  DoFHandler<dim, spacedim> dof_handler;

  /**
   * @brief contains information about the fe-system of the bulk material
   * 				such as type of interpolation etc.
   *
   */
  FESystem<dim, spacedim> fe_bulk;
  /**
   * @brief contains information about the fe-system of the interface
   * 		such as type of interpolation etc.
   *
   */
  FESystem<dim, spacedim> fe_inter;

  /**
   * @brief global stiffness matrix
   *
   */
  SparseMatrix<double> system_matrix;
  /**
   * @brief sparsity pattern of the stiffness matrix
   *
   */
  SparsityPattern sparsity_pattern;
  /**
   * @brief global displacement field
   *
   */
  Vector<double> solution;
  /**
   * @brief Newton Update of the global displacement field
   *
   */
  Vector<double> solution_update;
  /**
   * @brief Residual of the Newton - Rapshon scheme
   *
   */
  Vector<double> residual;
  /**
   * @brief right-hand-side vector of SoE (fint,fvole,fdyn etc.)
   *
   */
  Vector<double> system_rhs;

  /**
   * @brief Implementation of BC's
   * (https://www.dealii.org/current/doxygen/deal.II/classAffineConstraints.html)
   *
   * Constrains the degrees of freedom of the \ref system_matrix / \ref
   * system_rhs by setting the matrix and vector entries to the proper values.
   * After the linear system is solved distributes the proper (Dirichlet)
   * Boundary Values to the \ref solution vector.
   *
   */
  AffineConstraints<double> constraints;

  /**
   * @brief Time object implements total-time, dt number of steps etc.
   *
   */
  Time time;
  /**
   * @brief Bulk material model (Small-Strain Linear elasticity)
   *
   */
  SSLinEla::Material<dim, spacedim> bulk;
  /**
   * @brief Interface material model (linear spring)
   *
   */
  GenElaInter::Material<dim, spacedim> inter;

  /**
   * @brief state dependent variables at quadrature points
   *
   */
  std::vector<PointHistory<dim>> quadrature_point_history;

  /**
   * @brief type of gauss quadrature used for the bulk material
   *
   */
  QGauss<dim> quadrature_formula_bulk;

  /**
   * @brief type of gauss quadrature used for the interface material
   *
   */
  QGauss<dim - 1> quadrature_formula_inter;

  /**
   * @brief max displacement (reached through linear loadcurve)
   *
   */
  double total_displacement = 0.05;
  unsigned int max_iter = 20;
  double damping_parameter = 1;

  std::vector<int> bulk_ids;
  std::vector<int> interface_ids;

  std::string mesh_filename;

  double tol_newton = 1e-8;
  unsigned int max_iter_newton = 15;
};

// FE Functions --------------------------------------------------------

template <int dim, int spacedim>
TopLevel<dim, spacedim>::TopLevel()
    : // check_for_distorted_cells=false necessary, so that the initial mesh
      // with its zero volume interface elements can be read / stored.
      triangulation(smooth_mesh, check_for_distorted_cells),
      // link the dof_handler to the triangulation.
      // Allows for the distribution of dof's over the mesh stored in
      // triangulation
      dof_handler(triangulation),
      // FE_Q<dim>(1) is a lagrangian polynomial of degree 1
      // uses the basic (1D) lagrange polynomials to assemble a dim-dimensional
      // Finite Element
      fe_bulk(FE_Q<dim, spacedim>(1), dim),
      // See above but for Finite Elements that operate on faces.
      // Note: FE_FaceQ does not number dofs / behave in an expected way. Refer
      // to official documentation.
      fe_inter(FE_FaceQ<dim, spacedim>(1), dim),
      // quadrature_formula(2) is a Gauss Formula with 2 q_points in each
      // direction
      quadrature_formula_bulk(2), quadrature_formula_inter(2) {
  // Initialise the other objects here
  Time time;
  SSLinEla::Material<dim, spacedim> bulk;
<<<<<<< HEAD
  GenElaInter::Material<dim, spacedim> inter;
  if (dim == 2) {
    mesh_filename = "../mesh/test2d_out.msh";
  } else if (dim == 3) {
    mesh_filename = "../mesh/test3d_out.msh";
  }
=======
  LinElaInter::Material<dim, spacedim> inter;
>>>>>>> 3202745b
}

template <int dim, int spacedim> TopLevel<dim, spacedim>::~TopLevel() {
  dof_handler.clear();
  system_matrix.clear();
}

template <int dim, int spacedim>
int TopLevel<dim, spacedim>::check_material_id(int id) {

  // interface_ids = {2};
  // bulk_ids = {1};
  if (std::find(bulk_ids.begin(), bulk_ids.end(), id) != bulk_ids.end()) {
    return 1;
  } else if (std::find(interface_ids.begin(), interface_ids.end(), id) !=
             interface_ids.end()) {
    return 2;
  } else {
    return -1;
  }
}

template <int dim, int spacedim> void TopLevel<dim, spacedim>::make_grid() {
  // The distincion of cases is only necessary because the filename is hardcoded
  // [ ] TODO Remove later
  std::ifstream input_file(mesh_filename);
  if (!input_file.is_open()) {
    cexc::file_read_error exc;
    BOOST_THROW_EXCEPTION(exc);
  }
  if (dim == 2) {
    // Object that reads the input mesh file
    GridIn<dim> grid_in;
    // link the input reader to the triangulation
    grid_in.attach_triangulation(triangulation);
    // exception catch necessary to allow for zero volume elements
    try {
      grid_in.read_msh(input_file);
    } catch (std::exception &exc) {
      // ignore
      std::cerr << boost::diagnostic_information(exc) << std::endl;
    }
  } else if (dim == 3) {
    GridIn<dim> grid_in;
    grid_in.attach_triangulation(triangulation);
    // exception catch necessary to allow for zero volume elements
    try {
      grid_in.read_msh(input_file);
    } catch (std::exception &exc) {
      // ignore
      std::cerr << boost::diagnostic_information(exc) << std::endl;
    }

  }
  input_file.close();
  input_file.open(mesh_filename);
  if (!input_file.is_open()) {
    cexc::file_read_error exc;
    BOOST_THROW_EXCEPTION(exc);
  }
  bool stop=false;
  std::string line;
  int n_physical_names;
  while (input_file.good() && !stop) {
    std::getline(input_file,line);
    if (line.find("$PhysicalNames")!=std::string::npos) {
      while (input_file.good() && !stop) {
        std::getline(input_file,line);
        if (line.find("$EndPhysicalNames")!=std::string::npos) {
          stop = true;
          break;
        }
        if (line.length() ==1) {
          // n_physical_names = int(line);
        } else {
          int ignore, tag;
          std::string name;
          std::istringstream iss(line);
          iss >> ignore >> tag >> name;
          if (name.find("interface")!=std::string::npos) {
            interface_ids.push_back(tag);
          } else if (name.find("bulk")!=std::string::npos) {
            bulk_ids.push_back(tag);
          }
        }
      }
    }
  }
  input_file.close();

  // initialise the internal variables
  setup_quadrature_point_history();

  // This section names the different sides of the mesh, so that we
  // can assign different boundary condidions
  for (typename Triangulation<dim, spacedim>::active_cell_iterator cell =
           triangulation.begin_active();
       cell != triangulation.end(); ++cell) {
    for (unsigned int f = 0; f < GeometryInfo<dim>::faces_per_cell; ++f) {
      if (cell->face(f)->at_boundary()) {
        const Point<dim> face_center = cell->face(f)->center();

        if (dim == 2) {
          if (face_center[1] == -1)
            cell->face(f)->set_boundary_id(1);
          else if (face_center[1] == 3)
            cell->face(f)->set_boundary_id(2);
          else if (face_center[0] == -1)
            cell->face(f)->set_boundary_id(3);
          else
            cell->face(f)->set_boundary_id(0);
        } else if (dim == 3) {
          if (face_center[1] == -1)
            cell->face(f)->set_boundary_id(1);
          else if (face_center[1] == 3)
            cell->face(f)->set_boundary_id(2);
          else if (face_center[0] == -1)
            cell->face(f)->set_boundary_id(3);
          else if (face_center[2] == -1)
            cell->face(f)->set_boundary_id(4);
          else
            cell->face(f)->set_boundary_id(0);
        }
      }
    }
  }

  std::ofstream out("../output/grid.msh");
  GridOut grid_out;
  grid_out.write_msh(triangulation, out);
}

template <int dim, int spacedim> void TopLevel<dim, spacedim>::setup_system() {
  // distribute degrees of freedom over the mesh
  // dof_handler assumes that all elements are of type fe_bulk, with higher
  // polynomial degrees this leads to redundant dofs in the interface elements
  // Telling the dof_handler that there are different kinds of elements is
  // possible but useless, since this does not work for FEFaceSystem and even if
  // it did FEFaceSystem does not behave as it should anyways.
  dof_handler.distribute_dofs(fe_bulk);
  // use knowledge of the distribution of the dofs to create a
  // sparsitiy pattern fo the system of equations
  DynamicSparsityPattern dsp(dof_handler.n_dofs(), dof_handler.n_dofs());
  DoFTools::make_sparsity_pattern(dof_handler, dsp);
  sparsity_pattern.copy_from(dsp);
  // Allocate memory for the matrix and vectors of the global system of
  // equations
  system_matrix.reinit(sparsity_pattern);
  solution.reinit(dof_handler.n_dofs());
  system_rhs.reinit(dof_handler.n_dofs());
  residual.reinit(dof_handler.n_dofs());
}

template <int dim, int spacedim>
void TopLevel<dim, spacedim>::create_constraints() {

  // create the component_masks, which describe in which spatial direction a
  // BC is applied
  std::vector<bool> xmask, ymask, zmask;
  if (dim == 2) {
    ymask = std::vector<bool>{false, true},
    xmask = std::vector<bool>{true, false};
  } else if (dim == 3) {
    xmask = std::vector<bool>{true, false, false},
    ymask = std::vector<bool>{false, true, false},
    zmask = std::vector<bool>{false, false, true};
  }

  // clear constraints of last timestep before new ones are applied
  constraints.clear();
  // Apply BC to face 1 (clamp the lower end in vertical direction)
  VectorTools::interpolate_boundary_values(dof_handler, 1,
                                           Functions::ZeroFunction<dim>(dim),
                                           constraints, ComponentMask(ymask));
  // Apply BC's to face 2 (displacement on the upper end)
  VectorTools::interpolate_boundary_values(
      dof_handler, 2,
      BoundaryValues<dim>(time.get_timestep(), time.get_no_timesteps(),
                          total_displacement),
      constraints, ComponentMask(ymask));

  // Apply BC's to face 3 (clamp the left hand side in horizontal direction)
  VectorTools::interpolate_boundary_values(dof_handler, 3,
                                           Functions::ZeroFunction<dim>(dim),
                                           constraints, ComponentMask(xmask));

  if (dim == 3) {
    VectorTools::interpolate_boundary_values(dof_handler, 4,
                                             Functions::ZeroFunction<dim>(dim),
                                             constraints, ComponentMask(zmask));
  }

  // close the constraint object after all BC's have been generated
  constraints.close();
}

template <int dim, int spacedim>
void TopLevel<dim, spacedim>::assemble_system() {

  // clear the system of equations (set matrix and vectors to zero)
  system_matrix.reinit(sparsity_pattern);
  system_rhs.reinit(dof_handler.n_dofs());
  residual.reinit(dof_handler.n_dofs());
  solution_update.reinit(dof_handler.n_dofs());

  // get the number of dofs_per_cell, this is equal in the case of
  // Lagrange polynomials of degree one but not for higher degrees
  const unsigned int dofs_per_cell = fe_bulk.dofs_per_cell;
  // Allocate memory for the cell contributions
  FullMatrix<double> cell_matrix(dofs_per_cell, dofs_per_cell);
  Vector<double> cell_rhs(dofs_per_cell);
  std::tuple<FullMatrix<double>, Vector<double>> cell_contrib;
  std::vector<types::global_dof_index> local_dof_indices(dofs_per_cell);

  // loop over cells
  for (typename DoFHandler<dim, spacedim>::active_cell_iterator cell :
       dof_handler.active_cell_iterators()) {
    // get the local dof indices from the connectivity list
    cell->get_dof_indices(local_dof_indices);
    // get the nodal displacements per element
    Vector<double> Ue(dofs_per_cell);
    for (unsigned int i = 0; i < dofs_per_cell; ++i) {
      Ue[i] = solution(local_dof_indices[i]);
    }
    // call the material routine for the bulk or interface element
    if (check_material_id(cell->material_id()) == 1) {
      cell_contrib =
          bulk.calc_cell_contrib(fe_bulk, cell, quadrature_formula_bulk, Ue);
    } else if (check_material_id(cell->material_id()) == 2) {
      cell_contrib =
          inter.calc_cell_contrib(fe_inter, cell, quadrature_formula_inter, Ue);
    } else {
      cexc::not_mat_error exc;
      BOOST_THROW_EXCEPTION(exc);
    }
    // unpack the tuple returned by the material routine and write to
    // cell_matrix or cell_rhs
    std::tie(cell_matrix, cell_rhs) = cell_contrib;

    // this section arranges the cell matrix/rhs into the global
    // system of equations
    for (unsigned int i = 0; i < dofs_per_cell; ++i) {
      for (unsigned int j = 0; j < dofs_per_cell; ++j) {
        system_matrix.add(local_dof_indices[i], local_dof_indices[j],
                          cell_matrix(i, j));
      }
      system_rhs(local_dof_indices[i]) += cell_rhs(i);
    }
  }
}

template <int dim, int spacedim> void TopLevel<dim, spacedim>::solve() {
  // Create the Linear Solver
  // Use a direct sparse matrix solver
  SparseDirectUMFPACK solver;
  // reinitialise the update of the displacement vector to zero
  solution_update.reinit(dof_handler.n_dofs());
  // associate the solver and the system matrix
  solver.initialize(system_matrix);
  // Solve the linear system of equations
  solver.vmult(solution_update, residual);
  // perform newton update
  solution.add(-damping_parameter,solution_update);
  // Distribute boundary constraints to displacement field
  constraints.distribute(solution);
}

template <int dim, int spacedim>
void TopLevel<dim, spacedim>::output_results() {
  // This section creates an output
  DataOut<dim> data_out;
  // data_out.set_flags(write_higher_order_elements=false);
  // link the output to the dof_handler
  data_out.attach_dof_handler(dof_handler);
  // component_type defines the entries of the displacement field as vectors of
  // dim 2 or dim 3 Vectors
  std::vector<DataComponentInterpretation::DataComponentInterpretation>
      component_type;
  if (dim == 2) {
    component_type = {DataComponentInterpretation::component_is_part_of_vector,
                      DataComponentInterpretation::component_is_part_of_vector};
  } else {
    component_type = {DataComponentInterpretation::component_is_part_of_vector,
                      DataComponentInterpretation::component_is_part_of_vector,
                      DataComponentInterpretation::component_is_part_of_vector};
  }
  // Create the output for the displacement field and RHS vector
  // Output is either 2D or 3D vectors
  data_out.add_data_vector(dof_handler, solution, "DSPL", component_type);
  data_out.add_data_vector(dof_handler, system_rhs, "RHS", component_type);
  // build the output
  data_out.build_patches();

  // Generate filename based on timestep
  std::string filename = "../output/solution_";
  std::string timestep = std::to_string(time.get_timestep());
  int prec_zeros = 4 - timestep.length();
  for (auto i = 0; i < prec_zeros; ++i) {
    filename += "0";
  }
  filename += timestep + ".vtk";
  // write to vtk file
  std::ofstream output_vtk(filename);
  if (!output_vtk.is_open()) {
    cexc::file_error exc;
    BOOST_THROW_EXCEPTION(exc);
  }
  data_out.write_vtk(output_vtk);
}

template <int dim, int spacedim>
void TopLevel<dim, spacedim>::setup_quadrature_point_history() {
  // This section makes sure that quadrature_point_history is
  // empty and of the correct size
  unsigned int size = 0;
  for (auto cell : dof_handler.active_cell_iterators()) {
    triangulation.clear_user_data();
    if (check_material_id(cell->material_id()) == 1) {
      size += quadrature_formula_bulk.size();
    } else if (check_material_id(cell->material_id()) == 2) {
      size += quadrature_formula_inter.size();
    } else {
      cexc::not_imp_error exc;
      BOOST_THROW_EXCEPTION(exc);
    }
  }
  std::vector<PointHistory<dim>> tmp;
  tmp.swap(quadrature_point_history);

  quadrature_point_history.resize(size);

  // Link quadrature_point_history vector to quadrature points
  unsigned int history_index = 0;
  for (auto cell : dof_handler.active_cell_iterators()) {
    cell->set_user_pointer(&quadrature_point_history[history_index]);
    if (check_material_id(cell->material_id()) == 1) {
      history_index += quadrature_formula_bulk.size();
    } else if (check_material_id(cell->material_id()) == 2) {
      history_index += quadrature_formula_inter.size();
    } else {
      cexc::not_imp_error exc;
      BOOST_THROW_EXCEPTION(exc);
    }
  }
  Assert(history_index == quadrature_point_history.size(), ExcInternalError());
}

// This section demonstrates how to update the
// quadrature_point_history after the solution of the global system
// has been obtained  it has no real use in the current form of this
// code
template <int dim, int spacedim>
void TopLevel<dim, spacedim>::update_quadrature_point_history() {

  FEValues<dim, spacedim> fe_values(fe_bulk, quadrature_formula_bulk,
                                    update_values | update_gradients);
  std::vector<std::vector<Tensor<1, dim>>> displacement_increment_grads(
      quadrature_formula_bulk.size(), std::vector<Tensor<1, dim>>(dim));
  // loop over cells
  for (auto cell : dof_handler.active_cell_iterators()) {
    // get the local_quadrature_points_history of each cell
    PointHistory<dim> *local_quadrature_points_history =
        reinterpret_cast<PointHistory<dim> *>(cell->user_pointer());
    Assert(local_quadrature_points_history >= &quadrature_point_history.front(),
           ExcInternalError());
    Assert(local_quadrature_points_history < &quadrature_point_history.back(),
           ExcInternalError());

    // this section calculates the updated internal variables
    if (check_material_id(cell->material_id()) == 1) {
      for (unsigned int q = 0; q < quadrature_formula_bulk.size(); ++q) {
        unsigned int dofs_per_cell = fe_bulk.dofs_per_cell;
        std::vector<types::global_dof_index> local_dof_indices(dofs_per_cell);
        cell->get_dof_indices(local_dof_indices);
        Vector<double> Ue(dofs_per_cell);
        for (unsigned int i = 0; i < dofs_per_cell; ++i) {
          Ue[i] = solution(local_dof_indices[i]);
        }
        SymmetricTensor<2, dim> stress =
            bulk.calc_stress(fe_bulk, cell, quadrature_formula_bulk, Ue, q);
        local_quadrature_points_history[q].bulk.old_stress = stress;
      }
    } else if (check_material_id(cell->material_id()) == 2) {
      for (unsigned int q = 0; q < quadrature_formula_inter.size(); ++q) {
      }
    } else {
      cexc::not_imp_error exc;
      BOOST_THROW_EXCEPTION(exc);
    } // end cell case
  }   // end cell loop
}

template <int dim, int spacedim>
void TopLevel<dim, spacedim>::do_initial_timestep() {
  std::cout << "doing initial timestep" << std::endl;
  make_grid();
  std::cout << "grid made" << std::endl;
  setup_system();
  std::cout << "initial step completed" << std::endl;
  output_results();
}

template <int dim, int spacedim> void TopLevel<dim, spacedim>::do_timestep() {
  // increase the time
  time.increment();
  std::cout << "Timestep No. " << time.get_timestep() << " time "
            << time.get_current() << std::endl;
  // initialise norm of residual vector to one, so the loop is entered
  double rsn = 1.;
  unsigned int iter = 0;
  auto res = residual;
  // create constraints
  create_constraints();
  // Newton-Raphson loop
  auto res = residual;
  while (rsn > tol_newton) {

    // system_matrix.print_formatted(std::cout,5,false,12);
    // Assemble the system of equations
    assemble_system();
    // Calculate the residual vector
    constraints.condense(system_matrix, system_rhs);
    // constraints.distribute(solution);
    system_matrix.vmult(residual, solution);
    residual.add(-1, system_rhs);
    res = residual;
    constraints.set_zero(res);

<<<<<<< HEAD
=======
    res = residual;
    constraints.set_zero(res);

>>>>>>> 3202745b
    rsn = res.l2_norm();
    std::cout << "  iter = " << iter << ",  residual = " << rsn << std::endl;
    if (rsn > tol_newton) {
      solve();
      iter++;
    }
    if (iter > max_iter_newton) {
      cexc::convergence_error exc;
      BOOST_THROW_EXCEPTION(exc);
    }
  }
  std::cout << "Step completed" << std::endl;
  update_quadrature_point_history();
  output_results();
}

template <int dim, int spacedim> void TopLevel<dim, spacedim>::run() {
  do_initial_timestep();

  while (time.get_current() < time.get_end()) {
    do_timestep();
  }
  //  output_results();
  std::cout << "output results" << std::endl;
}

// FE Functions End ----------------------------------------------------

} // namespace fem

#endif<|MERGE_RESOLUTION|>--- conflicted
+++ resolved
@@ -358,16 +358,12 @@
   // Initialise the other objects here
   Time time;
   SSLinEla::Material<dim, spacedim> bulk;
-<<<<<<< HEAD
   GenElaInter::Material<dim, spacedim> inter;
   if (dim == 2) {
     mesh_filename = "../mesh/test2d_out.msh";
   } else if (dim == 3) {
     mesh_filename = "../mesh/test3d_out.msh";
   }
-=======
-  LinElaInter::Material<dim, spacedim> inter;
->>>>>>> 3202745b
 }
 
 template <int dim, int spacedim> TopLevel<dim, spacedim>::~TopLevel() {
@@ -796,12 +792,6 @@
     res = residual;
     constraints.set_zero(res);
 
-<<<<<<< HEAD
-=======
-    res = residual;
-    constraints.set_zero(res);
-
->>>>>>> 3202745b
     rsn = res.l2_norm();
     std::cout << "  iter = " << iter << ",  residual = " << rsn << std::endl;
     if (rsn > tol_newton) {
